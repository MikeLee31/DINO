# DINO <img src="figs/dinosaur.png" width="30">
[![PWC](https://img.shields.io/endpoint.svg?url=https://paperswithcode.com/badge/dino-detr-with-improved-denoising-anchor-1/object-detection-on-coco-minival)](https://paperswithcode.com/sota/object-detection-on-coco-minival?p=dino-detr-with-improved-denoising-anchor-1)
[![PWC](https://img.shields.io/endpoint.svg?url=https://paperswithcode.com/badge/dino-detr-with-improved-denoising-anchor-1/object-detection-on-coco)](https://paperswithcode.com/sota/object-detection-on-coco?p=dino-detr-with-improved-denoising-anchor-1)

This is the official implementation of the paper "[DINO: DETR with Improved DeNoising Anchor Boxes for End-to-End Object Detection](https://arxiv.org/abs/2203.03605)". 
(DINO pronounced `daɪnoʊ' as in dinosaur)

Authors: [Hao Zhang](https://scholar.google.com/citations?user=B8hPxMQAAAAJ&hl=zh-CN)\*, [Feng Li](https://fengli-ust.github.io/)\*, [Shilong Liu](https://www.lsl.zone/)\*, [Lei Zhang](https://www.leizhang.org/), [Hang Su](https://www.suhangss.me/), [Jun Zhu](https://ml.cs.tsinghua.edu.cn/~jun/index.shtml), [Lionel M. Ni](https://www.cse.ust.hk/~ni/), [Heung-Yeung Shum](https://scholar.google.com.hk/citations?user=9akH-n8AAAAJ&hl=en)

# News
[2022/8/6]: We update Swin-L model results without techniques such as O365 pre-training, large image size, and multi-scale test. We also upload the corresponding checkpoints to [Google Drive.](https://drive.google.com/drive/folders/1qD5m1NmK0kjE5hh-G17XUX751WsEG-h_?usp=sharing) Our 5-scale model without any tricks obtains 58.5 AP on COCO val.</br>
[2022/7/14]: We release the code with Swin-L and Convnext backbone. </br> 
[2022/7/10]: We release the code and checkpoints with Resnet-50 backbone. </br>
[2022/6/7]: We release a unified detection and segmentation model [Mask DINO](https://arxiv.org/pdf/2206.02777.pdf) that achieves the best results on all the three segmentation tasks (**54.7** AP on [COCO instance leaderboard](https://paperswithcode.com/sota/instance-segmentation-on-coco), **59.5** PQ on [COCO panoptic leaderboard](https://paperswithcode.com/sota/panoptic-segmentation-on-coco-test-dev), and **60.8** mIoU on [ADE20K semantic leaderboard](https://paperswithcode.com/sota/semantic-segmentation-on-ade20k))! Code will be available [here](https://github.com/IDEACVR/MaskDINO).
</br>
[2022/5/28] Code for [DN-DETR](https://arxiv.org/pdf/2203.01305.pdf) is available [here](https://github.com/IDEA-opensource/DN-DETR).
</br>
[2020/4/10]: Code for [DAB-DETR](https://arxiv.org/abs/2201.12329) is avaliable [here](https://github.com/SlongLiu/DAB-DETR).
</br>
[2022/3/8]: We reach the SOTA on [MS-COCO leader board](https://paperswithcode.com/sota/object-detection-on-coco) with **63.3AP**!
</br>
[2022/3/9]: We build a repo [Awesome Detection Transformer](https://github.com/IDEACVR/awesome-detection-transformer) to present papers about transformer for detection and segmenttion. Welcome to your attention!

![SOTA results](figs/sota.jpg "results on MSCOCO")
# Introduction
We present **DINO** (**D**ETR with **I**mproved de**N**oising anch**O**r
boxes) with:

1. **State-of-the-art & end-to-end**: DINO achieves **63.2** AP on COCO Val and **63.3** AP on COCO test-dev with more than ten times smaller model size and data size than previous best models.
2. **Fast-converging**: With the ResNet-50 backbone, DINO with 5 scales achieves  **49.4** AP in 12 epochs and **51.3** AP in 24 epochs. Our 4-scale model achieves similar performance and runs at 23 FPS.



# Methods
![method](figs/framework.png "model arch")


## Model Zoo
We have put our model checkpoints here [[model zoo in Google Drive]](https://drive.google.com/drive/folders/1qD5m1NmK0kjE5hh-G17XUX751WsEG-h_?usp=sharing)[[model zoo in 百度网盘]](https://pan.baidu.com/s/1St5rvfgfPwpnPuf_Oe6DpQ)（提取码"DINO"), where checkpoint{x}_{y}scale.pth denotes the checkpoint of y-scale model trained for x epochs. 

### 12 epoch setting
<table>
  <thead>
    <tr style="text-align: right;">
      <th></th>
      <th>name</th>
      <th>backbone</th>
      <th>box AP</th>
      <th>Checkpoint</th>
      <th>Where in <a href="https://arxiv.org/abs/2203.03605">Our Paper</a></th>
    </tr>
  </thead>
  <tbody>
    <tr>
      <th>1</th>
      <td>DINO-4scale</td>
      <td>R50</td>
      <td>49.0</td>
      <td><a href="https://drive.google.com/drive/folders/1qD5m1NmK0kjE5hh-G17XUX751WsEG-h_?usp=sharing">Google Drive</a>&nbsp/&nbsp<a href="https://pan.baidu.com/s/1St5rvfgfPwpnPuf_Oe6DpQ">BaiDu</a>&nbsp</td>
      <td>Table 1</td>
    </tr>
    <tr>
      <th>2</th>
      <td>DINO-5scale</td>
      <td>R50</td>
      <td>49.4</td>
      <td><a href="https://drive.google.com/drive/folders/1qD5m1NmK0kjE5hh-G17XUX751WsEG-h_?usp=sharing">Google Drive</a>&nbsp/&nbsp<a href="https://pan.baidu.com/s/1St5rvfgfPwpnPuf_Oe6DpQ">BaiDu</a>&nbsp;</td>
      <td>Table 1</td>
    </tr>
    <tr>
      <th>3</th>
      <td>DINO-4scale</td>
      <td>Swin-L</td>
      <td>56.8</td>
      <td><a href="https://drive.google.com/drive/folders/1qD5m1NmK0kjE5hh-G17XUX751WsEG-h_?usp=sharing">Google Drive</a>&nbsp</td>
      <td></td>
    </tr>
    <tr>
      <th>4</th>
      <td>DINO-5scale</td>
      <td>Swin-L</td>
      <td>57.3</td>
      <td><a href="https://drive.google.com/drive/folders/1qD5m1NmK0kjE5hh-G17XUX751WsEG-h_?usp=sharing">Google Drive</a>&nbsp</td>
      <td></td>
    </tr>
  </tbody>
</table>

### 24 epoch setting
<table>
  <thead>
    <tr style="text-align: right;">
      <th></th>
      <th>name</th>
      <th>backbone</th>
      <th>box AP</th>
      <th>Checkpoint</th>
      <th>Where in <a href="https://arxiv.org/abs/2203.03605">Our Paper</a></th>
    </tr>
  </thead>
  <tbody>
    <tr>
      <th>1</th>
      <td>DINO-4scale</td>
      <td>R50</td>
      <td>50.4</td>
      <td><a href="https://drive.google.com/drive/folders/1qD5m1NmK0kjE5hh-G17XUX751WsEG-h_?usp=sharing">Google Drive</a>&nbsp/&nbsp<a href="https://pan.baidu.com/s/1St5rvfgfPwpnPuf_Oe6DpQ">BaiDu</a>&nbsp</td>
      <td>Table 2</td>
    </tr>
    <tr>
      <th>2</th>
      <td>DINO-5scale</td>
      <td>R50</td>
      <td>51.3</td>
      <td><a href="https://drive.google.com/drive/folders/1qD5m1NmK0kjE5hh-G17XUX751WsEG-h_?usp=sharing">Google Drive</a>&nbsp/&nbsp<a href="https://pan.baidu.com/s/1St5rvfgfPwpnPuf_Oe6DpQ">BaiDu</a>&nbsp;</td>
      <td>Table 2</td>
    </tr>
  </tbody>
</table>

### 36 epoch setting
<table>
  <thead>
    <tr style="text-align: right;">
      <th></th>
      <th>name</th>
      <th>backbone</th>
      <th>box AP</th>
      <th>Checkpoint</th>
      <th>Where in <a href="https://arxiv.org/abs/2203.03605">Our Paper</a></th>
    </tr>
  </thead>
  <tbody>
    <tr>
      <th>1</th>
      <td>DINO-4scale</td>
      <td>R50</td>
      <td>50.9</td>
      <td><a href="https://drive.google.com/drive/folders/1qD5m1NmK0kjE5hh-G17XUX751WsEG-h_?usp=sharing">Google Drive</a>&nbsp/&nbsp<a href="https://pan.baidu.com/s/1St5rvfgfPwpnPuf_Oe6DpQ">BaiDu</a>&nbsp</td>
      <td>Table 2</td>
    </tr>
    <tr>
      <th>2</th>
      <td>DINO-5scale</td>
      <td>R50</td>
      <td>51.2</td>
      <td><a href="https://drive.google.com/drive/folders/1qD5m1NmK0kjE5hh-G17XUX751WsEG-h_?usp=sharing">Google Drive</a>&nbsp/&nbsp<a href="https://pan.baidu.com/s/1St5rvfgfPwpnPuf_Oe6DpQ">BaiDu</a>&nbsp;</td>
      <td>Table 2</td>
    </tr>
    <tr>
      <th>3</th>
      <td>DINO-4scale</td>
      <td>Swin-L</td>
      <td>58.0</td>
      <td><a href="https://drive.google.com/drive/folders/1qD5m1NmK0kjE5hh-G17XUX751WsEG-h_?usp=sharing">Google Drive</a>&nbsp</td>
      <td></td>
    </tr>
    <tr>
      <th>4</th>
      <td>DINO-5scale</td>
      <td>Swin-L</td>
      <td>58.5</td>
      <td><a href="https://drive.google.com/drive/folders/1qD5m1NmK0kjE5hh-G17XUX751WsEG-h_?usp=sharing">Google Drive</a>&nbsp</td>
      <td></td>
    </tr>
  </tbody>
</table>

## Installation

<details>
  <summary>Installation</summary>
  
  We use the environment same to DAB-DETR and DN-DETR to run DINO. If you have run DN-DETR or DAB-DETR, you can skip this step. 
  We test our models under ```python=3.7.3,pytorch=1.9.0,cuda=11.1```. Other versions might be available as well. Click the `Details` below for more details.

   1. Clone this repo
   ```sh
   git https://github.com/IDEACVR/DINO
   cd DINO
   ```

   2. Install Pytorch and torchvision

   Follow the instruction on https://pytorch.org/get-started/locally/.
   ```sh
   # an example:
   conda install -c pytorch pytorch torchvision
   ```

   3. Install other needed packages
   ```sh
   pip install -r requirements.txt
   ```

   4. Compiling CUDA operators
   ```sh
   cd models/dino/ops
   python setup.py build install
   # unit test (should see all checking is True)
   python test.py
   cd ../../..
   ```
</details>




## Data

<details>
  <summary>Data</summary>

Please download [COCO 2017](https://cocodataset.org/) dataset and organize them as following:
```
COCODIR/
  ├── train2017/
  ├── val2017/
  └── annotations/
  	├── instances_train2017.json
  	└── instances_val2017.json
```

</details>


## Run

<details>
  <summary>1. Eval our pretrianed models</summary>

  <!-- ### Eval our pretrianed model -->
  Download our DINO model checkpoint "checkpoint0011_4scale.pth" from [this link](https://drive.google.com/drive/folders/1qD5m1NmK0kjE5hh-G17XUX751WsEG-h_?usp=sharing) and perform the command below. You can expect to get the final AP about 49.0.
  ```sh
  bash scripts/DINO_eval.sh /path/to/your/COCODIR /path/to/your/checkpoint
  ```

</details>



<details>
  <summary>2. Inference and Visualizations</summary>

For inference and visualizations, we provide a [notebook](inference_and_visualization.ipynb) as an example.

</details>



<details>
  <summary>3. Train a 4-scale model for 12 epochs</summary>

We use the DINO 4-scale model trained for 12 epochs as an example to demonstrate how to evaluate and train our model.

You can also train our model on a single process:
```sh
bash scripts/DINO_train.sh /path/to/your/COCODIR
```

</details>


<details>
  <summary>4. Distributed Run</summary>

As the training is time consuming, we suggest to train the model on multi-device.

If you plan to train the models **on a cluster with Slurm**, here is an example command for training:
```sh
# for DINO-4scale: 49.0
bash scripts/DINO_train_submitit.sh /path/to/your/COCODIR

# for DINO-5scale: 49.4
bash scripts/DINO_train_submitit_5scale.sh /path/to/your/COCODIR
```
Notes:
The results are sensitive to the batch size. We use 16(2 images each GPU x 8 GPUs for DINO-4scale and 1 images each GPU x 16 GPUs for DINO-5scale) by default.

Or run with **multi-processes on a single node**:
```sh
# for DINO-4scale: 49.0
bash scripts/DINO_train_dist.sh /path/to/your/COCODIR
```
<<<<<<< HEAD

</details>

</details>


<details>
  <summary>5. Training/Fine-tuning a DINO on your custom dataset</summary>

To train a DINO on a custom dataset **from scratch**, you need to tune two parameters in a config file:
- Tuning the `num_classes` to the number of classes to detect in your dataset.
- Tuning the parameter `dn_labebook_size` to ensure that `dn_labebook_size >= num_classes + 1`

To **leverage our pre-trained models** for model fine-tuning, we suggest add two more commands in a bash:
- `--pretrain_model_path /path/to/a/pretrianed/model`. specify a pre-trained model.
- `--finetune_ignore label_enc.weight class_embed`. ignore some inconsistent parameters.


</details>


=======
### Train Swin-L model
To train Swin-L model, you need to first download the checkpoint of Swin-L backbone from [link](https://github.com/SwinTransformer/storage/releases/download/v1.0.0/swin_large_patch4_window12_384_22k.pth) and specify the dir of the pre-trained backbone when running the scripts. Here is an example.
```
bash scripts/DINO_train_submitit_swin.sh /path/to/your/COCODIR /path/to/your/pretrained_backbone 
```
>>>>>>> 8758cf02

# Links
Our model is based on [DAB-DETR](https://arxiv.org/abs/2201.12329) and [DN-DETR](https://arxiv.org/abs/2203.01305).
<p>
<font size=3><b>DN-DETR: Accelerate DETR Training by Introducing Query DeNoising.</b></font>
<br>
<font size=2>Feng Li*, Hao Zhang*, Shilong Liu, Jian Guo, Lionel M. Ni, Lei Zhang.</font>
<br>
<font size=2>IEEE Conference on Computer Vision and Pattern Recognition (<b>CVPR</b>) 2022.</font>
<br>
<a href='https://arxiv.org/abs/2203.01305'>[paper]</a> <a href='https://github.com/FengLi-ust/DN-DETR'>[code]</a> <a href='https://www.zhihu.com/question/517340666/answer/2381304399'>[中文解读]</a>
</p>

<p>
<font size=3><b>DAB-DETR: Dynamic Anchor Boxes are Better Queries for DETR.</b></font>
<br>
<font size=2>Shilong Liu, Feng Li, Hao Zhang, Xiao Yang, Xianbiao Qi, Hang Su, Jun Zhu, Lei Zhang.</font>
<br>
<font size=2>International Conference on Learning Representations (<b>ICLR</b>) 2022.</font>
<br>
<a href='https://arxiv.org/abs/2201.12329'>[paper]</a> <a href='https://github.com/SlongLiu/DAB-DETR'>[code]</a>    
</p>

We also thank great previous work including DETR, Deformable DETR, SMCA, Conditional DETR, Anchor DETR, Dynamic DETR, etc. More related work are available at [Awesome Detection Transformer](https://github.com/IDEACVR/awesome-detection-transformer).

## LICNESE
DINO is released under the Apache 2.0 license. Please see the [LICENSE](LICNESE) file for more information.

Copyright (c) IDEA. All rights reserved.

Licensed under the Apache License, Version 2.0 (the "License"); you may not use these files except in compliance with the License. You may obtain a copy of the License at http://www.apache.org/licenses/LICENSE-2.0

Unless required by applicable law or agreed to in writing, software distributed under the License is distributed on an "AS IS" BASIS, WITHOUT WARRANTIES OR CONDITIONS OF ANY KIND, either express or implied. See the License for the specific language governing permissions and limitations under the License.

# Bibtex
If you find our work helpful for your research, please consider citing the following BibTeX entry.   
```bibtex
@misc{zhang2022dino,
      title={DINO: DETR with Improved DeNoising Anchor Boxes for End-to-End Object Detection}, 
      author={Hao Zhang and Feng Li and Shilong Liu and Lei Zhang and Hang Su and Jun Zhu and Lionel M. Ni and Heung-Yeung Shum},
      year={2022},
      eprint={2203.03605},
      archivePrefix={arXiv},
      primaryClass={cs.CV}
}

@inproceedings{li2022dn,
      title={Dn-detr: Accelerate detr training by introducing query denoising},
      author={Li, Feng and Zhang, Hao and Liu, Shilong and Guo, Jian and Ni, Lionel M and Zhang, Lei},
      booktitle={Proceedings of the IEEE/CVF Conference on Computer Vision and Pattern Recognition},
      pages={13619--13627},
      year={2022}
}

@inproceedings{
      liu2022dabdetr,
      title={{DAB}-{DETR}: Dynamic Anchor Boxes are Better Queries for {DETR}},
      author={Shilong Liu and Feng Li and Hao Zhang and Xiao Yang and Xianbiao Qi and Hang Su and Jun Zhu and Lei Zhang},
      booktitle={International Conference on Learning Representations},
      year={2022},
      url={https://openreview.net/forum?id=oMI9PjOb9Jl}
}
```<|MERGE_RESOLUTION|>--- conflicted
+++ resolved
@@ -261,8 +261,20 @@
 </details>
 
 
-<details>
-  <summary>4. Distributed Run</summary>
+
+<details>
+  <summary>4. Supports for Swin Transformer</summary>
+
+To train Swin-L model, you need to first download the checkpoint of Swin-L backbone from [link](https://github.com/SwinTransformer/storage/releases/download/v1.0.0/swin_large_patch4_window12_384_22k.pth) and specify the dir of the pre-trained backbone when running the scripts. Here is an example.
+```
+bash scripts/DINO_train_submitit_swin.sh /path/to/your/COCODIR /path/to/your/pretrained_backbone 
+```
+
+</details>
+
+
+<details>
+  <summary>5. Distributed Run</summary>
 
 As the training is time consuming, we suggest to train the model on multi-device.
 
@@ -282,15 +294,14 @@
 # for DINO-4scale: 49.0
 bash scripts/DINO_train_dist.sh /path/to/your/COCODIR
 ```
-<<<<<<< HEAD
-
-</details>
-
-</details>
-
-
-<details>
-  <summary>5. Training/Fine-tuning a DINO on your custom dataset</summary>
+
+</details>
+
+</details>
+
+
+<details>
+  <summary>6. Training/Fine-tuning a DINO on your custom dataset</summary>
 
 To train a DINO on a custom dataset **from scratch**, you need to tune two parameters in a config file:
 - Tuning the `num_classes` to the number of classes to detect in your dataset.
@@ -304,13 +315,7 @@
 </details>
 
 
-=======
-### Train Swin-L model
-To train Swin-L model, you need to first download the checkpoint of Swin-L backbone from [link](https://github.com/SwinTransformer/storage/releases/download/v1.0.0/swin_large_patch4_window12_384_22k.pth) and specify the dir of the pre-trained backbone when running the scripts. Here is an example.
-```
-bash scripts/DINO_train_submitit_swin.sh /path/to/your/COCODIR /path/to/your/pretrained_backbone 
-```
->>>>>>> 8758cf02
+
 
 # Links
 Our model is based on [DAB-DETR](https://arxiv.org/abs/2201.12329) and [DN-DETR](https://arxiv.org/abs/2203.01305).
